--- conflicted
+++ resolved
@@ -39,15 +39,12 @@
 
     #[inline]
     fn push_element(&mut self, record_number: usize, mut element: Node) {
-<<<<<<< HEAD
         if record_number > 0 {
             element = element.set("id", format!("elem{record_number}"));
-=======
-        element = element.set("id", format!("elem{record_number}"));
+        }
 
         if let Some(ref clip_id) = self.current_clip_id {
             element = element.set("clip-path", format!("url(#{clip_id})"));
->>>>>>> 05b19e16
         }
 
         self.elements.push(element);
