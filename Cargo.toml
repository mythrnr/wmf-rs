--- conflicted
+++ resolved
@@ -4,12 +4,8 @@
 
 [workspace.dependencies]
 base64 = { version = "0.22.1", default-features = false, features = ["alloc"] }
-<<<<<<< HEAD
-clap = { version = "4.5.40", features = ["derive", "env"] }
+clap = { version = "4.5.41", features = ["derive", "env"] }
 codepage = "0.1.2"
-=======
-clap = { version = "4.5.41", features = ["derive", "env"] }
->>>>>>> 9ce6b8ef
 embedded-io = "0.6.1"
 encoding_rs = "0.8.35"
 paste = "1.0.15"
